package main

import (
	"context"
	"encoding/json"
	"flag"
	"log"
	"net"
	"net/http"
	"os"
	"os/signal"
	"sync"
	"time"

	"github.com/gorilla/handlers"
	"github.com/gorilla/mux"
	"github.com/threefoldtech/zosv2/modules/network/types"
	"github.com/threefoldtech/zosv2/modules/provision"
)

type farmInfo struct {
	ID        string   `json:"farm_id"`
	Name      string   `json:"name"`
	ExitNodes []string `json:"exit_nodes"`
}

type reservation struct {
	Reservation *provision.Reservation `json:"reservation"`
	Deleted     bool                   `json:"deleted"`
	NodeID      string                 `json:"node_id"`
}

type provisionStore struct {
	sync.Mutex
	Reservations []*reservation `json:"reservations"`
}

type allocationStore struct {
	sync.Mutex
	Allocations map[string]*allocation `json:"allocations"`
}

type allocation struct {
	Allocation *net.IPNet
	SubNetUsed []uint64
}

<<<<<<< HEAD
var (
	nodeStore  map[string]*types.Node
	farmStore  map[string]farmInfo
=======
type node struct {
	*types.Node
	capacity.Capacity
}

var (
	nodeStore  map[string]*node
	farmStore  map[string]*farmInfo
>>>>>>> 7ed5e2bd
	allocStore *allocationStore
	provStore  *provisionStore
)

var listen string

func main() {
	flag.StringVar(&listen, "listen", ":8080", "listen address, default :8080")

	flag.Parse()

<<<<<<< HEAD
	nodeStore = make(map[string]*types.Node)
	farmStore = make(map[string]farmInfo)
=======
	nodeStore = make(map[string]*node)
	farmStore = make(map[string]*farmInfo)
>>>>>>> 7ed5e2bd
	allocStore = &allocationStore{Allocations: make(map[string]*allocation)}
	provStore = &provisionStore{Reservations: make([]*reservation, 0, 20)}

	if err := load(); err != nil {
		log.Fatalf("failed to load data: %v\n", err)
	}
	defer func() {
		if err := save(); err != nil {
			log.Printf("failed to save data: %v\n", err)
		}
	}()

	router := mux.NewRouter()

	router.HandleFunc("/nodes", registerNode).Methods("POST")
	router.HandleFunc("/nodes/{node_id}", nodeDetail).Methods("GET")
	router.HandleFunc("/nodes/{node_id}/interfaces", registerIfaces).Methods("POST")
	router.HandleFunc("/nodes/{node_id}/ports", registerPorts).Methods("POST")
	router.HandleFunc("/nodes/{node_id}/configure_public", configurePublic).Methods("POST")
	// router.HandleFunc("/nodes/{node_id}/select_exit", chooseExit).Methods("POST")
	router.HandleFunc("/nodes/{node_id}/capacity", registerCapacity).Methods("POST")
	router.HandleFunc("/nodes", listNodes).Methods("GET")

	router.HandleFunc("/farms", registerFarm).Methods("POST")
	router.HandleFunc("/farms", listFarm).Methods("GET")
	router.HandleFunc("/farms/{farm_id}", getFarm).Methods("GET")

	// router.HandleFunc("/allocations", registerAlloc).Methods("POST")
	// router.HandleFunc("/allocations", listAlloc).Methods("GET")
	// router.HandleFunc("/allocations/{node_id}", getAlloc).Methods("GET")

	router.HandleFunc("/reservations/{node_id}", reserve).Methods("POST")
	router.HandleFunc("/reservations/{node_id}/poll", pollReservations).Methods("GET")
	router.HandleFunc("/reservations/{id}", getReservation).Methods("GET")
	router.HandleFunc("/reservations/{id}", reservationResult).Methods("PUT")
	router.HandleFunc("/reservations/{id}/deleted", reservationDeleted).Methods("PUT")
	router.HandleFunc("/reservations/{id}", deleteReservation).Methods("DELETE")

	log.Printf("start on %s\n", listen)
	loggedRouter := handlers.LoggingHandler(os.Stderr, router)
	s := &http.Server{
		Addr:    listen,
		Handler: loggedRouter,
	}

	c := make(chan os.Signal)
	signal.Notify(c, os.Interrupt)

	go s.ListenAndServe()

	<-c

	ctx, cancel := context.WithTimeout(context.Background(), time.Second*5)
	defer cancel()

	if err := s.Shutdown(ctx); err != nil {
		log.Printf("error during server shutdown: %v\n", err)
	}
}

func save() error {
	stores := map[string]interface{}{
		"nodes":        nodeStore,
		"farms":        farmStore,
		"allocations":  allocStore,
		"reservations": provStore,
	}
	for name, store := range stores {
		f, err := os.OpenFile(name+".json", os.O_CREATE|os.O_WRONLY|os.O_TRUNC, 0660)
		if err != nil {
			return err
		}
		defer f.Close()
		if err := json.NewEncoder(f).Encode(store); err != nil {
			return err
		}
	}
	return nil
}

func load() error {
	stores := map[string]interface{}{
		"nodes":        &nodeStore,
		"farms":        &farmStore,
		"allocations":  &allocStore,
		"reservations": &provStore,
	}
	for name, store := range stores {
		f, err := os.OpenFile(name+".json", os.O_RDONLY, 0660)
		if err != nil {
			if os.IsNotExist(err) {
				continue
			}
			return err
		}
		defer f.Close()
		if err := json.NewDecoder(f).Decode(store); err != nil {
			return err
		}
	}
	return nil
}<|MERGE_RESOLUTION|>--- conflicted
+++ resolved
@@ -45,11 +45,6 @@
 	SubNetUsed []uint64
 }
 
-<<<<<<< HEAD
-var (
-	nodeStore  map[string]*types.Node
-	farmStore  map[string]farmInfo
-=======
 type node struct {
 	*types.Node
 	capacity.Capacity
@@ -58,7 +53,6 @@
 var (
 	nodeStore  map[string]*node
 	farmStore  map[string]*farmInfo
->>>>>>> 7ed5e2bd
 	allocStore *allocationStore
 	provStore  *provisionStore
 )
@@ -70,13 +64,8 @@
 
 	flag.Parse()
 
-<<<<<<< HEAD
-	nodeStore = make(map[string]*types.Node)
-	farmStore = make(map[string]farmInfo)
-=======
 	nodeStore = make(map[string]*node)
 	farmStore = make(map[string]*farmInfo)
->>>>>>> 7ed5e2bd
 	allocStore = &allocationStore{Allocations: make(map[string]*allocation)}
 	provStore = &provisionStore{Reservations: make([]*reservation, 0, 20)}
 
