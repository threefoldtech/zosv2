--- conflicted
+++ resolved
@@ -215,57 +215,40 @@
         name: logtrunc.flist
         target: tf-autobuilder/${{ steps.package.outputs.name }}.flist
 
-<<<<<<< HEAD
-  qemu:
-    name: 'Package: qemu'
-=======
   shim-logs:
     name: 'Package: shim-logs'
->>>>>>> 84a68553
-    runs-on: ubuntu-latest
-    steps:
-    - name: Checkout code
-      uses: actions/checkout@v1
-
-    - name: Setup basesystem
-      run: |
-        cd bins
-        sudo ./bins-extra.sh --package basesystem
-
-    - name: Build package
-      id: package
-      run: |
-        cd bins
-<<<<<<< HEAD
-        sudo ./bins-extra.sh --package qemu
-=======
+    runs-on: ubuntu-latest
+    steps:
+    - name: Checkout code
+      uses: actions/checkout@v1
+
+    - name: Setup basesystem
+      run: |
+        cd bins
+        sudo ./bins-extra.sh --package basesystem
+
+    - name: Build package
+      id: package
+      run: |
+        cd bins
         sudo ./bins-extra.sh --package shimlogs
->>>>>>> 84a68553
-
-    - name: Publish flist (tf-autobuilder, ${{ steps.package.outputs.name }})
-      if: success()
-      uses: threefoldtech/publish-flist@master
-      with:
-        token: ${{ secrets.HUB_JWT }}
-        action: publish
-        user: tf-autobuilder
-<<<<<<< HEAD
-        root: bins/releases/qemu
-=======
+
+    - name: Publish flist (tf-autobuilder, ${{ steps.package.outputs.name }})
+      if: success()
+      uses: threefoldtech/publish-flist@master
+      with:
+        token: ${{ secrets.HUB_JWT }}
+        action: publish
+        user: tf-autobuilder
         root: bins/releases/shimlogs
->>>>>>> 84a68553
-        name: ${{ steps.package.outputs.name }}.flist
-
-    - name: crosslink flist (tf-zos-bins)
-      if: success()
-      uses: threefoldtech/publish-flist@master
-      with:
-        token: ${{ secrets.hub_jwt }}
-        action: crosslink
-        user: tf-zos-bins
-<<<<<<< HEAD
-        name: qemu.flist
-=======
+        name: ${{ steps.package.outputs.name }}.flist
+
+    - name: crosslink flist (tf-zos-bins)
+      if: success()
+      uses: threefoldtech/publish-flist@master
+      with:
+        token: ${{ secrets.hub_jwt }}
+        action: crosslink
+        user: tf-zos-bins
         name: shim-logs.flist
->>>>>>> 84a68553
-        target: tf-autobuilder/${{ steps.package.outputs.name }}.flist
+        target: tf-autobuilder/${{ steps.package.outputs.name }}.flist
