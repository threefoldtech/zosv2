package main

import (
	"context"
	"flag"
	"os"
	"path/filepath"

	"github.com/pkg/errors"
	"github.com/threefoldtech/zosv2/modules/environment"
	"github.com/threefoldtech/zosv2/modules/gedis"

	"github.com/threefoldtech/zosv2/modules/stubs"
	"github.com/threefoldtech/zosv2/modules/utils"

	"github.com/rs/zerolog"
	"github.com/rs/zerolog/log"

	"github.com/threefoldtech/zbus"
	"github.com/threefoldtech/zosv2/modules/provision"
	"github.com/threefoldtech/zosv2/modules/version"
)

func main() {
	log.Logger = log.Output(zerolog.ConsoleWriter{Out: os.Stderr})

	var (
		msgBrokerCon string
<<<<<<< HEAD
		tnodbURL     string
=======
>>>>>>> 8c6a597d
		storageDir   string
		debug        bool
		ver          bool
	)

	flag.StringVar(&storageDir, "root", "/var/cache/modules/provisiond", "root path of the module")
	flag.StringVar(&msgBrokerCon, "broker", "unix:///var/run/redis.sock", "connection string to the message broker")
<<<<<<< HEAD
	flag.StringVar(&tnodbURL, "tnodb", "https://tnodb.dev.grid.tf", "address of tenant network object database")
=======
>>>>>>> 8c6a597d
	flag.BoolVar(&debug, "debug", false, "enable debug logging")
	flag.BoolVar(&ver, "v", false, "show version and exit")

	flag.Parse()
	if ver {
		version.ShowAndExit(false)
	}

	if debug {
		log.Logger.Level(zerolog.DebugLevel)
	}

	flag.Parse()

<<<<<<< HEAD
	if tnodbURL == "" {
		log.Fatal().Msg("bcdb URL cannot be empty")
	}

=======
>>>>>>> 8c6a597d
	if err := os.MkdirAll(storageDir, 0770); err != nil {
		log.Fatal().Err(err).Msg("failed to create cache directory")
	}

	client, err := zbus.NewRedisClient(msgBrokerCon)
	if err != nil {
		log.Fatal().Msgf("fail to connect to message broker server: %v", err)
	}

	identity := stubs.NewIdentityManagerStub(client)
	nodeID := identity.NodeID()

	// to get reservation from tnodb
<<<<<<< HEAD
	remoteStore := provision.NewHTTPStore(tnodbURL)
=======
	remoteStore, err := bcdbClient()
	if err != nil {
		log.Fatal().Err(err).Msg("failed to instantiate BCDB client")
	}
>>>>>>> 8c6a597d
	// to store reservation locally on the node
	localStore, err := provision.NewFSStore(filepath.Join(storageDir, "reservations"))
	if err != nil {
		log.Fatal().Err(err).Msg("failed to create local reservation store")
	}
	// to get the user ID of a reservation
	ownerCache := provision.NewCache(localStore, remoteStore)

	// create context and add middlewares
	ctx := context.Background()
	ctx = provision.WithZBus(ctx, client)
	ctx = provision.WithOwnerCache(ctx, ownerCache)
	ctx = provision.WithZDBMapping(ctx, &provision.ZDBMapping{})

	// From here we start the real provision engine that will live
	// for the rest of the life of the node
	source := provision.CombinedSource(
		provision.HTTPSource(remoteStore, nodeID),
		provision.NewDecommissionSource(localStore),
	)

	engine := provision.New(source, localStore, remoteStore)

	log.Info().
		Str("broker", msgBrokerCon).
		Msg("starting provision module")

	ctx, _ = utils.WithSignal(ctx)
	utils.OnDone(ctx, func(_ error) {
		log.Info().Msg("shutting down")
	})

	if err := engine.Run(ctx); err != nil {
		log.Error().Err(err).Msg("unexpected error")
	}
}

type store interface {
	provision.ReservationGetter
	provision.ReservationPoller
	provision.Feedbacker
}

// instantiate the proper client based on the running mode
func bcdbClient() (store, error) {
	env := environment.Get()

	// use the bcdb mock for dev and test
	if env.RunningMode == environment.RunningDev {
		return provision.NewHTTPStore(env.BcdbURL), nil
	}

	// use gedis for production bcdb
	store, err := gedis.New(env.BcdbURL, env.BcdbNamespace, env.BcdbPassword)
	if err != nil {
		return nil, errors.Wrap(err, "fail to connect to BCDB")
	}
	return store, nil
}<|MERGE_RESOLUTION|>--- conflicted
+++ resolved
@@ -26,10 +26,6 @@
 
 	var (
 		msgBrokerCon string
-<<<<<<< HEAD
-		tnodbURL     string
-=======
->>>>>>> 8c6a597d
 		storageDir   string
 		debug        bool
 		ver          bool
@@ -37,10 +33,6 @@
 
 	flag.StringVar(&storageDir, "root", "/var/cache/modules/provisiond", "root path of the module")
 	flag.StringVar(&msgBrokerCon, "broker", "unix:///var/run/redis.sock", "connection string to the message broker")
-<<<<<<< HEAD
-	flag.StringVar(&tnodbURL, "tnodb", "https://tnodb.dev.grid.tf", "address of tenant network object database")
-=======
->>>>>>> 8c6a597d
 	flag.BoolVar(&debug, "debug", false, "enable debug logging")
 	flag.BoolVar(&ver, "v", false, "show version and exit")
 
@@ -55,13 +47,6 @@
 
 	flag.Parse()
 
-<<<<<<< HEAD
-	if tnodbURL == "" {
-		log.Fatal().Msg("bcdb URL cannot be empty")
-	}
-
-=======
->>>>>>> 8c6a597d
 	if err := os.MkdirAll(storageDir, 0770); err != nil {
 		log.Fatal().Err(err).Msg("failed to create cache directory")
 	}
@@ -75,14 +60,10 @@
 	nodeID := identity.NodeID()
 
 	// to get reservation from tnodb
-<<<<<<< HEAD
-	remoteStore := provision.NewHTTPStore(tnodbURL)
-=======
 	remoteStore, err := bcdbClient()
 	if err != nil {
 		log.Fatal().Err(err).Msg("failed to instantiate BCDB client")
 	}
->>>>>>> 8c6a597d
 	// to store reservation locally on the node
 	localStore, err := provision.NewFSStore(filepath.Join(storageDir, "reservations"))
 	if err != nil {
