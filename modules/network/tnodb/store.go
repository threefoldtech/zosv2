package tnodb

import (
	"bytes"
	"encoding/json"
	"fmt"
	"net"
	"net/http"
	"net/http/httputil"

	"github.com/pkg/errors"
	"github.com/threefoldtech/zosv2/modules"
	"github.com/threefoldtech/zosv2/modules/network"

	"github.com/threefoldtech/zosv2/modules/network/types"
)

type httpTNoDB struct {
	baseURL string
}

// NewHTTPTNoDB create an a client to a TNoDB reachable over HTTP
func NewHTTPTNoDB(url string) network.TNoDBUtils {
	return &httpTNoDB{baseURL: url}
}

func (s *httpTNoDB) RegisterAllocation(farm modules.Identifier, allocation *net.IPNet) error {
	req := struct {
		FarmerID string `json:"farmer_id"`
		Alloc    string `json:"allocation"`
	}{
		FarmerID: farm.Identity(),
		Alloc:    allocation.String(),
	}
	buf := bytes.Buffer{}
	err := json.NewEncoder(&buf).Encode(req)
	if err != nil {
		return err
	}

	resp, err := http.Post(s.baseURL+"/allocations", "application/json", &buf)
	if err != nil {
		return err
	}
	defer resp.Body.Close()

	if resp.StatusCode != http.StatusCreated {
		b, err := httputil.DumpResponse(resp, true)
		if err != nil {
			panic(err)
		}
		fmt.Printf("%+v", string(b))
		return fmt.Errorf("wrong response status code received: %v", resp.Status)
	}

	return nil
}

func (s *httpTNoDB) RequestAllocation(farm modules.Identifier) (*net.IPNet, *net.IPNet, uint8, error) {
	url := fmt.Sprintf("%s/%s/%s", s.baseURL, "allocations", farm.Identity())
	resp, err := http.Get(url)
	if err != nil {
		return nil, nil, 0, err
	}
	defer resp.Body.Close()

	if resp.StatusCode != http.StatusOK {
		b, err := httputil.DumpResponse(resp, true)
		if err != nil {
			panic(err)
		}
		fmt.Printf("%+v", string(b))
		return nil, nil, 0, fmt.Errorf("wrong response status code received: %v", resp.Status)
	}

	data := struct {
		Alloc      string `json:"allocation"`
		FarmAlloc  string `json:"farm_alloc"`
		ExitNodeNr uint8  `json:"exit_node_nr"`
	}{}
	if err := json.NewDecoder(resp.Body).Decode(&data); err != nil {
		return nil, nil, 0, err
	}

	_, alloc, err := net.ParseCIDR(data.Alloc)
	if err != nil {
		return nil, nil, 0, errors.Wrap(err, "failed to parse network allocation")
	}
	_, farmAlloc, err := net.ParseCIDR(data.FarmAlloc)
	if err != nil {
		return nil, nil, 0, errors.Wrap(err, "failed to parse farm allocation")
	}

	return alloc, farmAlloc, data.ExitNodeNr, nil
}

func (s *httpTNoDB) GetFarm(farm modules.Identifier) (*network.Farm, error) {
	var f network.Farm

	url := fmt.Sprintf("%s/farms/%s", s.baseURL, farm.Identity())
	resp, err := http.Get(url)
	if err != nil {
		return nil, err
	}
	defer resp.Body.Close()

	err = json.NewDecoder(resp.Body).Decode(&f)

	return &f, err
}

func (s *httpTNoDB) GetNode(nodeID modules.Identifier) (*types.Node, error) {

	url := fmt.Sprintf("%s/nodes/%s", s.baseURL, nodeID.Identity())

	resp, err := http.Get(url)
	if err != nil {
		return nil, err
	}
	defer resp.Body.Close()

	if resp.StatusCode == http.StatusNotFound {
		return nil, fmt.Errorf("node %s node found", nodeID.Identity())
	}

	if resp.StatusCode != http.StatusOK {
		return nil, fmt.Errorf("wrong response status: %v", resp.Status)
	}

	node := &types.Node{}
	if err := json.NewDecoder(resp.Body).Decode(&node); err != nil {
		return nil, err
	}

	return node, nil
}

func (s *httpTNoDB) PublishInterfaces(local modules.Identifier, ifaces []types.IfaceInfo) error {
	url := fmt.Sprintf("%s/nodes/%s/interfaces", s.baseURL, local.Identity())
	buf := &bytes.Buffer{}
	if err := json.NewEncoder(buf).Encode(ifaces); err != nil {
		return err
	}

	resp, err := http.Post(url, "application/json", buf)
	if err != nil {
		return err
	}

	defer resp.Body.Close()
	if resp.StatusCode != http.StatusCreated {
		return fmt.Errorf("wrong response status received: %s", resp.Status)
	}

	return nil
}

<<<<<<< HEAD
func (s *httpTNoDB) PublishWGPort(nodeID modules.Identifier, ports []uint) error {
	url := fmt.Sprintf("%s/nodes/%s/ports", s.baseURL, nodeID.Identity())

	output := struct {
		Ports []uint `json:"ports"`
	}{
		Ports: ports,
	}
	buf := &bytes.Buffer{}
	if err := json.NewEncoder(buf).Encode(output); err != nil {
		return err
	}

	resp, err := http.Post(url, "application/json", buf)
	if err != nil {
		return err
	}

	defer resp.Body.Close()
	if resp.StatusCode != http.StatusOK {
		return fmt.Errorf("wrong response status received: %s", resp.Status)
	}

	return nil
}

func (s *httpTNoDB) ConfigurePublicIface(node modules.Identifier, ips []*net.IPNet, gws []net.IP, iface string) error {
	output := struct {
		Iface string          `json:"iface"`
		IPs   []string        `json:"ips"`
		GWs   []string        `json:"gateways"`
		Type  types.IfaceType `json:"iface_type"`
	}{
		Iface: iface,
		IPs:   make([]string, len(ips)),
		GWs:   make([]string, len(gws)),
		Type:  types.MacVlanIface, //TODO: allow to chose type of connection
	}

	for i := range ips {
		output.IPs[i] = ips[i].String()
		output.GWs[i] = gws[i].String()
	}

=======
func (s *httpTNoDB) SetPublicIface(node modules.Identifier, pub *types.PubIface) error {
>>>>>>> 8c6a597d
	url := fmt.Sprintf("%s/nodes/%s/configure_public", s.baseURL, node.Identity())

	buf := &bytes.Buffer{}
	if err := json.NewEncoder(buf).Encode(pub); err != nil {
		return err
	}

	resp, err := http.Post(url, "application/json", buf)
	if err != nil {
		return err
	}
	defer resp.Body.Close()
	if resp.StatusCode != http.StatusCreated {
		return fmt.Errorf("wrong response status received: %s", resp.Status)
	}
	return nil
}

func (s *httpTNoDB) SelectExitNode(node modules.Identifier) error {
	url := fmt.Sprintf("%s/nodes/%s/select_exit", s.baseURL, node.Identity())

	resp, err := http.Post(url, "application/json", nil)
	if err != nil {
		return err
	}
	defer resp.Body.Close()

	if resp.StatusCode != http.StatusCreated {
		return fmt.Errorf("wrong response status received: %s", resp.Status)
	}
	return nil
}

func (s *httpTNoDB) GetPubIface(node modules.Identifier) (*types.PubIface, error) {

	iface := &struct {
		PublicConfig *types.PubIface `json:"public_config"`
	}{}

	url := fmt.Sprintf("%s/nodes/%s", s.baseURL, node.Identity())
	resp, err := http.Get(url)
	if err != nil {
		return nil, err
	}
	defer resp.Body.Close()

	if resp.StatusCode == http.StatusNotFound {
		return nil, network.ErrNoPubIface
	}

	if resp.StatusCode != http.StatusOK {
		return nil, fmt.Errorf("wrong response status: %v", resp.Status)
	}

	if err := json.NewDecoder(resp.Body).Decode(&iface); err != nil {
		return nil, err
	}

	if iface.PublicConfig == nil {
		return nil, network.ErrNoPubIface
	}

	return iface.PublicConfig, nil
}

func (s *httpTNoDB) GetNetwork(netid modules.NetID) (*modules.Network, error) {
	url := fmt.Sprintf("%s/networks/%s", s.baseURL, string(netid))
	resp, err := http.Get(url)
	if err != nil {
		return nil, err
	}

	defer resp.Body.Close()

	if resp.StatusCode == http.StatusNotFound {
		return nil, fmt.Errorf("network not found")
	}
	if resp.StatusCode != http.StatusOK {
		return nil, fmt.Errorf("wrong response status code %s", resp.Status)
	}

	network := &modules.Network{}
	if err := json.NewDecoder(resp.Body).Decode(network); err != nil {
		return nil, err
	}
	return network, nil
}

func (s *httpTNoDB) GetNetworksVersion(nodeID modules.Identifier) (map[modules.NetID]uint32, error) {
	url := fmt.Sprintf("%s/networks/%s/versions", s.baseURL, nodeID.Identity())
	resp, err := http.Get(url)
	if err != nil {
		return nil, err
	}
	defer resp.Body.Close()

	versions := make(map[modules.NetID]uint32)
	if err := json.NewDecoder(resp.Body).Decode(&versions); err != nil {
		return nil, err
	}

	return versions, nil
}<|MERGE_RESOLUTION|>--- conflicted
+++ resolved
@@ -155,7 +155,6 @@
 	return nil
 }
 
-<<<<<<< HEAD
 func (s *httpTNoDB) PublishWGPort(nodeID modules.Identifier, ports []uint) error {
 	url := fmt.Sprintf("%s/nodes/%s/ports", s.baseURL, nodeID.Identity())
 
@@ -182,27 +181,7 @@
 	return nil
 }
 
-func (s *httpTNoDB) ConfigurePublicIface(node modules.Identifier, ips []*net.IPNet, gws []net.IP, iface string) error {
-	output := struct {
-		Iface string          `json:"iface"`
-		IPs   []string        `json:"ips"`
-		GWs   []string        `json:"gateways"`
-		Type  types.IfaceType `json:"iface_type"`
-	}{
-		Iface: iface,
-		IPs:   make([]string, len(ips)),
-		GWs:   make([]string, len(gws)),
-		Type:  types.MacVlanIface, //TODO: allow to chose type of connection
-	}
-
-	for i := range ips {
-		output.IPs[i] = ips[i].String()
-		output.GWs[i] = gws[i].String()
-	}
-
-=======
 func (s *httpTNoDB) SetPublicIface(node modules.Identifier, pub *types.PubIface) error {
->>>>>>> 8c6a597d
 	url := fmt.Sprintf("%s/nodes/%s/configure_public", s.baseURL, node.Identity())
 
 	buf := &bytes.Buffer{}
