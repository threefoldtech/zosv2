package network

import (
	"errors"
	"net"

	"github.com/threefoldtech/zosv2/modules"
	"github.com/threefoldtech/zosv2/modules/network/types"
)

// TNoDB define the interface to implement
// to talk to a Tenant Network object database
type TNoDB interface {
	GetFarm(farm modules.Identifier) (*Farm, error)

<<<<<<< HEAD
	// Publish the detail of the network interface that are up and have a cable plugged-in
	PublishInterfaces(node modules.Identifier) error
	// send a list of used port to BCDB
	// This is then used by users to pick a free port to
	// use for their wireguard network configuration
	PublishWGPort(nodeID modules.Identifier, ports []uint) error

	// Retrieve detail about a node
	GetNode(modules.Identifier) (*types.Node, error)

	// Configure network configuration that a node must apply
	// this is used by the farmer
	ConfigurePublicIface(node modules.Identifier, ips []*net.IPNet, gws []net.IP, iface string) error
	ReadPubIface(node modules.Identifier) (*types.PubIface, error)
=======
	PublishInterfaces(node modules.Identifier, ifaces []types.IfaceInfo) error
	GetNode(modules.Identifier) (*types.Node, error)

	SetPublicIface(node modules.Identifier, pub *types.PubIface) error
	GetPubIface(node modules.Identifier) (*types.PubIface, error)
}

// TNoDBUtils define the interface to implement
// to talk to a Tenant Network object database including utils methods
type TNoDBUtils interface {
	TNoDB
	RegisterAllocation(farm modules.Identifier, allocation *net.IPNet) error
	RequestAllocation(farm modules.Identifier) (*net.IPNet, *net.IPNet, uint8, error)
>>>>>>> 8c6a597d

	SelectExitNode(node modules.Identifier) error

	GetNetwork(netID modules.NetID) (*modules.Network, error)
	GetNetworksVersion(nodeID modules.Identifier) (versions map[modules.NetID]uint32, err error)
}

// Farm hold the ID, name and list of possible exit node of a farm
type Farm struct {
	ID        string   `json:"farm_id"`
	Name      string   `json:"name"`
	ExitNodes []string `json:"exit_nodes"`
}

// ErrNoPubIface is the error returns by ReadPubIface when no public
// interface is configured
var ErrNoPubIface = errors.New("no public interface configured for this node")<|MERGE_RESOLUTION|>--- conflicted
+++ resolved
@@ -13,24 +13,9 @@
 type TNoDB interface {
 	GetFarm(farm modules.Identifier) (*Farm, error)
 
-<<<<<<< HEAD
-	// Publish the detail of the network interface that are up and have a cable plugged-in
-	PublishInterfaces(node modules.Identifier) error
-	// send a list of used port to BCDB
-	// This is then used by users to pick a free port to
-	// use for their wireguard network configuration
-	PublishWGPort(nodeID modules.Identifier, ports []uint) error
-
-	// Retrieve detail about a node
-	GetNode(modules.Identifier) (*types.Node, error)
-
-	// Configure network configuration that a node must apply
-	// this is used by the farmer
-	ConfigurePublicIface(node modules.Identifier, ips []*net.IPNet, gws []net.IP, iface string) error
-	ReadPubIface(node modules.Identifier) (*types.PubIface, error)
-=======
 	PublishInterfaces(node modules.Identifier, ifaces []types.IfaceInfo) error
 	GetNode(modules.Identifier) (*types.Node, error)
+	PublishWGPort(node modules.Identifier, ports []uint) error
 
 	SetPublicIface(node modules.Identifier, pub *types.PubIface) error
 	GetPubIface(node modules.Identifier) (*types.PubIface, error)
@@ -42,7 +27,6 @@
 	TNoDB
 	RegisterAllocation(farm modules.Identifier, allocation *net.IPNet) error
 	RequestAllocation(farm modules.Identifier) (*net.IPNet, *net.IPNet, uint8, error)
->>>>>>> 8c6a597d
 
 	SelectExitNode(node modules.Identifier) error
 
